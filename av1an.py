#!/usr/bin/env python3

import concurrent
import concurrent.futures
import json
import subprocess
import sys
import time
from pathlib import Path
from utils import *


class Av1an:
    """Av1an - Python framework for AV1, VP9, VP8 encodes."""
    def __init__(self):
        self.__dict__.update(arg_parsing())

    def conf(self):
        """Creation and reading of config files with saved settings"""
        if self.config:
            if self.config.exists():
                with open(self.config) as f:
                    c: dict = dict(json.load(f))
                    self.__dict__.update(c)

            else:
                with open(self.config, 'w') as f:
                    c = dict()
                    c['video_params'] = self.video_params
                    c['encoder'] = self.encoder
                    c['ffmpeg'] = self.ffmpeg
                    c['audio_params'] = self.audio_params
                    json.dump(c, f)

        # Changing pixel format, bit format
        self.pix_format = f'-strict -1 -pix_fmt {self.pix_format}'
        self.ffmpeg_pipe = f' {self.ffmpeg} {self.pix_format} -f yuv4mpegpipe - |'

        # Make sure that vmaf calculated after encoding
        if self.vmaf_target:
            self.vmaf = True

        if self.vmaf_path:
            if not Path(self.vmaf_path).exists():
                print(f'No such model: {Path(self.vmaf_path).as_posix()}')
                terminate()

        if self.video_params is None:
            self.video_params = get_default_params_for_encoder(self.encoder)

    def target_vmaf(self, source):
        # TODO speed up for vmaf stuff
        # TODO reduce complexity

        if self.vmaf_steps < 4:
            print('Target vmaf require more than 3 probes/steps')
            terminate()
        frames = frame_probe(source)
        probe = source.with_suffix(".mp4")

        try:
            # Making 4 fps probing file
            x264_probes(source, self.ffmpeg)

            # Making encoding fork
            fork = encoding_fork(self.min_cq, self.max_cq, self.vmaf_steps)

            # Making encoding commands
            cmd = vmaf_probes(probe, fork, self.ffmpeg_pipe)

            # Encoding probe and getting vmaf
            vmaf_cq = []
            for count, i in enumerate(cmd):
                subprocess.run(i[0], shell=True)

                v = call_vmaf(i[1], i[2], model=self.vmaf_path, return_file=True)
                # Trying 25 percentile
                mean = read_vmaf_xml(v , 25)

                vmaf_cq.append((mean, i[3]))

                # Early Skip on big CQ
                if count == 0 and round(mean) > self.vmaf_target:
                    log(f"File: {source.stem}, Fr: {frames}\n" \
                        f"Probes: {sorted([x[1] for x in vmaf_cq])}, Early Skip High CQ\n" \
                        f"Vmaf: {sorted([x[0] for x in vmaf_cq], reverse=True)}\n" \
                        f"Target CQ: {self.max_cq} Vmaf: {mean}\n\n")

                    return self.max_cq

                # Early Skip on small CQ
                if count == 1 and round(mean) < self.vmaf_target:
                    log(f"File: {source.stem}, Fr: {frames}\n" \
                        f"Probes: {sorted([x[1] for x in vmaf_cq])}, Early Skip Low CQ\n" \
                        f"Vmaf: {sorted([x[0] for x in vmaf_cq], reverse=True)}\n" \
                        f"Target CQ: {self.max_cq} Vmaf: {mean}\\n")
                    return self.min_cq

            x = [x[1] for x in sorted(vmaf_cq)]
            y = [float(x[0]) for x in sorted(vmaf_cq)]

            # Interpolate data
            cq, tl, f, xnew = interpolate_data(vmaf_cq, self.vmaf_target)

            if self.vmaf_plots:
                plot_probes(x, y, f, tl, self.min_cq, self.max_cq, probe, xnew, cq, frames, self.temp)

            log(f'File: {source.stem}, Fr: {frames}\n' \
                f'Probes: {sorted([x[1] for x in vmaf_cq])}\n' \
                f'Vmaf: {sorted([x[0] for x in vmaf_cq])}\n' \
                f'Target CQ: {int(cq[0])} Vmaf: {round(float(cq[1]), 2)}\n\n')

            return int(cq[0])

        except Exception as e:
            _, _, exc_tb = sys.exc_info()
            print(f'Error in vmaf_target {e} \nAt line {exc_tb.tb_lineno}')
            terminate()

    def encode(self, commands):
        """Single encoder command queue and logging output."""
        commands, counter  = commands[0], commands[1]
        try:
            st_time = time.time()
            source, target = Path(commands[-1][0]), Path(commands[-1][1])
            frame_probe_source = frame_probe(source)

            # Target Vmaf Mode
            if self.vmaf_target:
                tg_cq = self.target_vmaf(source)
                cm1 = man_cq(commands[0], tg_cq)

                if self.passes == 2:
                    cm2 = man_cq(commands[1], tg_cq)
                    commands = (cm1, cm2) + commands[2:]
                else:
                    commands = (cm1,) + commands[1:]

            # Boost
            if self.boost:
                commands, cq = boosting(self.boost_limit, self.boost_range, source, commands, self.passes)

            log(f'Enc: {source.name}, {frame_probe_source} fr\n')

            # Queue execution
            for i in commands[:-1]:
                    tqdm_bar(i, self.encoder, counter, frame_probe_source, self.passes)

            frame_check(source, target, self.temp, self.no_check)

            frame_probe_fr = frame_probe(target)

            enc_time = round(time.time() - st_time, 2)

            log(f'Done: {source.name} Fr: {frame_probe_fr}\n'
                f'Fps: {round(frame_probe_fr / enc_time, 4)} Time: {enc_time} sec.\n\n')
        except Exception as e:
            _, _, exc_tb = sys.exc_info()
            print(f'Error in encoding loop {e}\nAt line {exc_tb.tb_lineno}')

    def encoding_loop(self, commands):
        """Creating process pool for encoders, creating progress bar."""
        try:
            enc_path = self.temp / 'split'
            done_path = self.temp / 'done.json'

            if self.resume and done_path.exists():
                log('Resuming...\n')

                with open(done_path) as f:
                    data = json.load(f)

                total = data['total']
                done = len(data['done'])
                initial = sum(data['done'].values())

                log(f'Resumed with {done} encoded clips done\n\n')
            else:
                initial = 0
                total = frame_probe_fast(self.input)

                if total == 0:
                    total = frame_probe(self.input)

                d = {'total': total, 'done': {}}
                with open(done_path, 'w') as f:
                    json.dump(d, f)

            clips = len([x for x in enc_path.iterdir() if x.suffix == ".mkv"])
            self.workers = min(self.workers, clips)

            print(f'\rQueue: {clips} Workers: {self.workers} Passes: {self.passes}\n'
                  f'Params: {self.video_params.strip()}')

            with concurrent.futures.ThreadPoolExecutor(max_workers=self.workers) as executor:
                counter = Manager().Counter(total, initial)
                future_cmd = {executor.submit(self.encode, (cmd, counter)): cmd for cmd in commands}
                for future in concurrent.futures.as_completed(future_cmd):
                    future_cmd[future]
                    try:
                        future.result()
                    except Exception as exc:
                        _, _, exc_tb = sys.exc_info()
                        print(f'Encoding error {exc}\nAt line {exc_tb.tb_lineno}')
                        terminate()
        except KeyboardInterrupt:
            terminate()

    def video_encoding(self):
        """Encoding video on local machine."""
        self.output_file = outputs_filenames(self.input, self.output_file)

        if self.resume and (self.temp / 'done.json').exists():
            set_logging(self.logging, self.temp)
        else:
            setup(self.temp, self.resume)
            set_logging(self.logging, self.temp)
<<<<<<< HEAD

            # inherit video params from aom encode unless we are using a different encoder, then use defaults
            aom_keyframes_params = self.video_params if (self.encoder == 'aom') else AOM_KEYFRAMES_DEFAULT_PARAMS
            framenums = split_routine(self.input, self.scenes, self.split_method, self.temp, self.min_scene_len, self.queue, self.threshold, self.ffmpeg_pipe, aom_keyframes_params)
=======
            framenums = split_routine(self.input, self.scenes, self.split_method, self.temp, self.min_scene_len, self.queue, self.threshold)
>>>>>>> ad49b579

            if self.extra_split:
                framenums = extra_splits(input, framenums, self.extra_split)

            segment(self.input, self.temp, framenums)
            extract_audio(input, self.temp,  self.audio_params)

        chunk = get_video_queue(self.temp,  self.resume)

        # Make encode queue
        commands = compose_encoding_queue(chunk, self.temp, self.encoder, self.video_params, self.ffmpeg_pipe, self.passes)
        log(f'Encoding Queue Composed\n'
            f'Encoder: {self.encoder.upper()} Queue Size: {len(commands)} Passes: {self.passes}\n'
            f'Params: {self.video_params}\n\n')

        self.workers = determine_resources(self.encoder, self.workers)

        self.encoding_loop(commands)

        try:
            concatenate_video(self.temp, self.output_file, keep=self.keep)

        except Exception as e:
            _, _, exc_tb = sys.exc_info()
            print(f'Concatenation failed, FFmpeg error\nAt line: {exc_tb.tb_lineno}\nError:{str(e)}')
            log(f'Concatenation failed, aborting, error: {e}\n')
            terminate()

        if self.vmaf:
            plot_vmaf(self.input, self.output_file, model=self.vmaf_path)

    def main_queue(self):
        tm = time.time()
        print(self.scenes)
        self.queue, self.input = process_inputs(self.input)

        if self.queue:
            for file in self.queue:
                tm = time.time()
                self.input = file
                print(f'Encoding: {file}')
                self.output_file = None
                self.video_encoding()
                print(f'Finished: {round(time.time() - tm, 1)}s\n')
        else:
            self.video_encoding()
            print(f'Finished: {round(time.time() - tm, 1)}s')

    def main_thread(self):
        """Main."""
        startup_check()
        self.conf()
        check_executables(self.encoder)
        self.main_queue()


def main():
    try:
        Av1an().main_thread()
    except KeyboardInterrupt:
        print('Encoding stopped')
        sys.exit()


if __name__ == '__main__':
    main()<|MERGE_RESOLUTION|>--- conflicted
+++ resolved
@@ -215,14 +215,10 @@
         else:
             setup(self.temp, self.resume)
             set_logging(self.logging, self.temp)
-<<<<<<< HEAD
 
             # inherit video params from aom encode unless we are using a different encoder, then use defaults
             aom_keyframes_params = self.video_params if (self.encoder == 'aom') else AOM_KEYFRAMES_DEFAULT_PARAMS
             framenums = split_routine(self.input, self.scenes, self.split_method, self.temp, self.min_scene_len, self.queue, self.threshold, self.ffmpeg_pipe, aom_keyframes_params)
-=======
-            framenums = split_routine(self.input, self.scenes, self.split_method, self.temp, self.min_scene_len, self.queue, self.threshold)
->>>>>>> ad49b579
 
             if self.extra_split:
                 framenums = extra_splits(input, framenums, self.extra_split)
